--- conflicted
+++ resolved
@@ -9,11 +9,7 @@
 from pathlib import Path
 from pytorch_lightning import seed_everything
 
-<<<<<<< HEAD
-import cem.data.CUB200.cub_loader as cub
-=======
 import cem.data.CUB200.cub_loader as cub_data_module
->>>>>>> e2c73da6
 import cem.train.training as training
 import cem.train.utils as utils
 
@@ -60,127 +56,12 @@
     )
 
     utils.extend_with_global_params(og_config, global_params or [])
-<<<<<<< HEAD
-    base_dir = os.path.join(cub.DATASET_DIR, 'class_attr_data_10')
-    train_data_path = os.path.join(base_dir, 'train.pkl')
-    if og_config['weight_loss']:
-        imbalance = find_class_imbalance(train_data_path, True)
-    else:
-        imbalance = None
-
-    val_data_path = train_data_path.replace('train.pkl', 'val.pkl')
-    test_data_path = train_data_path.replace('train.pkl', 'test.pkl')
-    sampling_percent = og_config.get("sampling_percent", 1)
-    n_concepts, n_tasks = 112, 200
-
-    if sampling_percent != 1:
-        # Do the subsampling
-        new_n_concepts = int(np.ceil(n_concepts * sampling_percent))
-        selected_concepts_file = os.path.join(
-            result_dir,
-            f"selected_concepts_sampling_{sampling_percent}.npy",
+    train_dl, val_dl, test_dl, imbalance, (n_concepts, n_tasks, _) = \
+        cub_data_module.generate_data(
+            config=og_config,
+            seed=42,
+            output_dataset_vars=True,
         )
-        if (not rerun) and os.path.exists(selected_concepts_file):
-            selected_concepts = np.load(selected_concepts_file)
-        else:
-            selected_concepts = sorted(
-                np.random.permutation(n_concepts)[:new_n_concepts]
-            )
-            np.save(selected_concepts_file, selected_concepts)
-        print("\t\tSelected concepts:", selected_concepts)
-        def subsample_transform(sample):
-            if isinstance(sample, list):
-                sample = np.array(sample)
-            return sample[selected_concepts]
-
-        if og_config['weight_loss']:
-            imbalance = np.array(imbalance)[selected_concepts]
-
-        train_dl = load_data(
-            pkl_paths=[train_data_path],
-            use_attr=True,
-            no_img=False,
-            batch_size=og_config['batch_size'],
-            uncertain_label=False,
-            n_class_attr=2,
-            image_dir='images',
-            resampling=False,
-            root_dir=cub.DATASET_DIR,
-            num_workers=og_config['num_workers'],
-            concept_transform=subsample_transform,
-        )
-        val_dl = load_data(
-            pkl_paths=[val_data_path],
-            use_attr=True,
-            no_img=False,
-            batch_size=og_config['batch_size'],
-            uncertain_label=False,
-            n_class_attr=2,
-            image_dir='images',
-            resampling=False,
-            root_dir=cub.DATASET_DIR,
-            num_workers=og_config['num_workers'],
-            concept_transform=subsample_transform,
-        )
-        test_dl = load_data(
-            pkl_paths=[test_data_path],
-            use_attr=True,
-            no_img=False,
-            batch_size=og_config['batch_size'],
-            uncertain_label=False,
-            n_class_attr=2,
-            image_dir='images',
-            resampling=False,
-            root_dir=cub.DATASET_DIR,
-            num_workers=og_config['num_workers'],
-            concept_transform=subsample_transform,
-        )
-        # And set the right number of concepts to be used
-        n_concepts = new_n_concepts
-    else:
-        train_dl = load_data(
-            pkl_paths=[train_data_path],
-            use_attr=True,
-            no_img=False,
-            batch_size=og_config['batch_size'],
-            uncertain_label=False,
-            n_class_attr=2,
-            image_dir='images',
-            resampling=False,
-            root_dir=cub.DATASET_DIR,
-            num_workers=og_config['num_workers'],
-        )
-        val_dl = load_data(
-            pkl_paths=[val_data_path],
-            use_attr=True,
-            no_img=False,
-            batch_size=og_config['batch_size'],
-            uncertain_label=False,
-            n_class_attr=2,
-            image_dir='images',
-            resampling=False,
-            root_dir=cub.DATASET_DIR,
-            num_workers=og_config['num_workers'],
-        )
-        test_dl = load_data(
-            pkl_paths=[test_data_path],
-            use_attr=True,
-            no_img=False,
-            batch_size=og_config['batch_size'],
-            uncertain_label=False,
-            n_class_attr=2,
-            image_dir='images',
-            resampling=False,
-            root_dir=cub.DATASET_DIR,
-            num_workers=og_config['num_workers'],
-        )
-=======
-    train_dl, val_dl, test_dl, imbalance, (n_concepts, n_tasks, _) = cub_data_module.generate_data(
-        config=og_config,
-        seed=42,
-        output_dataset_vars=True,
-    )
->>>>>>> e2c73da6
 
     if result_dir and activation_freq:
         # Then let's save the testing data for furter analysis later on
