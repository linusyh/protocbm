--- conflicted
+++ resolved
@@ -7,11 +7,7 @@
 from pathlib import Path
 from pytorch_lightning import seed_everything
 
-<<<<<<< HEAD
-import cem.data.celeba_loader as celeba_loader
-=======
 import cem.data.celeba_loader as celeba_data_module
->>>>>>> e2c73da6
 import cem.train.training as training
 import cem.train.utils as utils
 
@@ -24,10 +20,6 @@
     num_workers=8,
     single_frequency_epochs=0,
     global_params=None,
-<<<<<<< HEAD
-    data_root=celeba_loader.DATASET_DIR,
-=======
->>>>>>> e2c73da6
 ):
     seed_everything(42)
     # parameters for data, model, and training
@@ -71,251 +63,12 @@
     )
 
     utils.extend_with_global_params(og_config, global_params or [])
-<<<<<<< HEAD
-    use_binary_vector_class = og_config.get('use_binary_vector_class', False)
-    if use_binary_vector_class:
-        # Now reload by transform the labels accordingly
-        width = og_config.get('label_binary_width', 5)
-        def _binarize(concepts, selected, width):
-            result = []
-            binary_repr = []
-            concepts = concepts[selected]
-            for i in range(0, concepts.shape[-1], width):
-                binary_repr.append(
-                    str(int(np.sum(concepts[i : i + width]) > 0))
-                )
-            return int("".join(binary_repr), 2)
-
-        celeba_train_data = torchvision.datasets.CelebA(
-            root=data_root,
-            split='all',
-            download=True,
-            target_transform=lambda x: x[0].long() - 1,
-            target_type=['attr'],
+    train_dl, val_dl, test_dl, imbalance, (n_concepts, n_tasks, _) = \
+        celeba_data_module.generate_data(
+            config=og_config,
+            seed=42,
+            output_dataset_vars=True,
         )
-
-        concept_freq = np.sum(
-            celeba_train_data.attr.cpu().detach().numpy(),
-            axis=0
-        ) / celeba_train_data.attr.shape[0]
-        print("Concept frequency is:", concept_freq)
-        sorted_concepts = list(map(
-            lambda x: x[0],
-            sorted(enumerate(np.abs(concept_freq - 0.5)), key=lambda x: x[1]),
-        ))
-        num_concepts = og_config.get(
-            'num_concepts',
-            celeba_train_data.attr.shape[-1],
-        )
-        concept_idxs = sorted_concepts[:num_concepts]
-        concept_idxs = sorted(concept_idxs)
-        if og_config.get('num_hidden_concepts', 0):
-            num_hidden = og_config.get('num_hidden_concepts', 0)
-            hidden_concepts = sorted(
-                sorted_concepts[
-                    num_concepts:min(
-                        (num_concepts + num_hidden),
-                        len(sorted_concepts)
-                    )
-                ]
-            )
-        else:
-            hidden_concepts = []
-        print("Selecting concepts:", concept_idxs)
-        print("\tAnd hidden concepts:", hidden_concepts)
-        celeba_train_data = torchvision.datasets.CelebA(
-            root=data_root,
-            split='all',
-            download=True,
-            transform=transforms.Compose([
-                transforms.Resize(og_config['image_size']),
-                transforms.CenterCrop(og_config['image_size']),
-                transforms.ToTensor(),
-                transforms.ConvertImageDtype(torch.float32),
-                transforms.Normalize((0.5, 0.5, 0.5), (0.5, 0.5, 0.5)),
-            ]),
-            target_transform=lambda x: [
-                torch.tensor(
-                    _binarize(
-                        x[1].cpu().detach().numpy(),
-                        selected=(concept_idxs + hidden_concepts),
-                        width=width,
-                    ),
-                    dtype=torch.long,
-                ),
-                x[1][concept_idxs].float(),
-            ],
-            target_type=['identity', 'attr'],
-        )
-        label_remap = {}
-        vals, counts = np.unique(
-            list(map(
-                lambda x: _binarize(
-                    x.cpu().detach().numpy(),
-                    selected=(concept_idxs + hidden_concepts),
-                    width=width,
-                ),
-                celeba_train_data.attr
-            )),
-            return_counts=True,
-        )
-        for i, label in enumerate(vals):
-            label_remap[label] = i
-
-        celeba_train_data = torchvision.datasets.CelebA(
-            root=data_root,
-            split='all',
-            download=True,
-            transform=transforms.Compose([
-                transforms.Resize(og_config['image_size']),
-                transforms.CenterCrop(og_config['image_size']),
-                transforms.ToTensor(),
-                transforms.ConvertImageDtype(torch.float32),
-                transforms.Normalize((0.5, 0.5, 0.5), (0.5, 0.5, 0.5)),
-            ]),
-            target_transform=lambda x: [
-                torch.tensor(
-                    label_remap[_binarize(
-                        x[1].cpu().detach().numpy(),
-                        selected=(concept_idxs + hidden_concepts),
-                        width=width,
-                    )],
-                    dtype=torch.long,
-                ),
-                x[1][concept_idxs].float(),
-            ],
-            target_type=['identity', 'attr'],
-        )
-        num_classes = len(label_remap)
-
-        # And subsample to reduce its massive size
-        factor = og_config.get('label_dataset_subsample', 1)
-        if factor != 1:
-            train_idxs = np.random.choice(
-                np.arange(0, len(celeba_train_data)),
-                replace=False,
-                size=len(celeba_train_data)//factor,
-            )
-            print("Subsampling to", len(train_idxs), "elements.")
-            celeba_train_data = torch.utils.data.Subset(
-                celeba_train_data,
-                train_idxs,
-            )
-    else:
-        concept_selection = list(range(0, len(celeba_loader.CONCEPT_SEMANTICS)))
-        if og_config.get('selected_concepts', False):
-            concept_selection = celeba_loader.SELECTED_CONCEPTS
-        celeba_train_data = torchvision.datasets.CelebA(
-            root=data_root,
-            split='all',
-            download=True,
-            target_transform=lambda x: x[0].long() - 1,
-            target_type=['identity'],
-        )
-        vals, counts = np.unique(
-            celeba_train_data.identity,
-            return_counts=True,
-        )
-        sorted_labels = list(map(
-            lambda x: x[0],
-            sorted(zip(vals, counts), key=lambda x: -x[1])
-        ))
-        print(
-            "Selecting",
-            og_config['num_classes'],
-            "out of",
-            len(vals),
-            "classes",
-        )
-        if result_dir:
-            Path(result_dir).mkdir(parents=True, exist_ok=True)
-            np.save(
-                os.path.join(
-                    result_dir,
-                    f"selected_top_{og_config['num_classes']}_labels.npy",
-                ),
-                sorted_labels[:og_config['num_classes']],
-            )
-        label_remap = {}
-        for i, label in enumerate(sorted_labels[:og_config['num_classes']]):
-            label_remap[label] = i
-        print("len(label_remap) =", len(label_remap))
-
-        # Now reload by transform the labels accordingly
-        celeba_train_data = torchvision.datasets.CelebA(
-            root=data_root,
-            split='all',
-            download=True,
-            transform=transforms.Compose([
-                transforms.Resize(og_config['image_size']),
-                transforms.CenterCrop(og_config['image_size']),
-                transforms.ToTensor(),
-                transforms.ConvertImageDtype(torch.float32),
-                transforms.Normalize((0.5, 0.5, 0.5), (0.5, 0.5, 0.5)),
-            ]),
-            target_transform=lambda x: [
-                torch.tensor(
-                    # If it is not in our map, then we make it be the token label
-                    # og_config['num_classes'] which will be removed afterwards
-                    label_remap.get(
-                        x[0].cpu().detach().item() - 1,
-                        og_config['num_classes']
-                    ),
-                    dtype=torch.long,
-                ),
-                x[1][concept_selection].float(),
-            ],
-            target_type=['identity', 'attr'],
-        )
-        num_classes = og_config['num_classes']
-
-        train_idxs = np.where(
-            list(map(
-                lambda x: x.cpu().detach().item() - 1 in label_remap,
-                celeba_train_data.identity
-            ))
-        )[0]
-        celeba_train_data = torch.utils.data.Subset(
-            celeba_train_data,
-            train_idxs,
-        )
-    total_samples = len(celeba_train_data)
-    train_samples = int(0.7 * total_samples)
-    test_samples = int(0.2 * total_samples)
-    val_samples = total_samples - test_samples - train_samples
-    print(
-        f"Data split is: {total_samples} = {train_samples} (train) + "
-        f"{test_samples} (test) + {val_samples} (validation)"
-    )
-    celeba_train_data, celeba_test_data, celeba_val_data = \
-        torch.utils.data.random_split(
-            celeba_train_data,
-            [train_samples, test_samples, val_samples],
-        )
-    train_dl = torch.utils.data.DataLoader(
-        celeba_train_data,
-        batch_size=og_config['batch_size'],
-        shuffle=True,
-        num_workers=og_config['num_workers'],
-    )
-    test_dl = torch.utils.data.DataLoader(
-        celeba_test_data,
-        batch_size=og_config['batch_size'],
-        shuffle=False,
-        num_workers=og_config['num_workers'],
-    )
-    val_dl = torch.utils.data.DataLoader(
-        celeba_val_data,
-        batch_size=og_config['batch_size'],
-        shuffle=False,
-        num_workers=og_config['num_workers'],
-=======
-    train_dl, val_dl, test_dl, imbalance, (n_concepts, n_tasks, _) = celeba_data_module.generate_data(
-        config=og_config,
-        seed=42,
-        output_dataset_vars=True,
->>>>>>> e2c73da6
-    )
 
     if result_dir and activation_freq:
         # Then let's save the testing data for further analysis later on
