<<<<<<< HEAD
import joblib
import logging
import multiprocessing
import numpy as np
import os
import pytorch_lightning as pl
import sklearn.metrics
import torch
=======
import torch
import sklearn.metrics
import pytorch_lightning as pl
import os
import numpy as np
import logging
>>>>>>> e2c73da6

from pathlib import Path
from torchvision.models import densenet121


################################################################################
## HELPER FUNCTIONS
################################################################################

def _save_result(fun, kwargs, output_filepath):
    result = fun(**kwargs)
    joblib.dump(result, output_filepath)
    return result

def execute_and_save(
    fun,
    kwargs,
    result_dir,
    filename,
    rerun=False,
):
    output_filepath = os.path.join(
        result_dir,
        filename,
    )
    if (not rerun) and os.path.exists(output_filepath):
        return joblib.load(output_filepath)
    context = multiprocessing.get_context('spawn')
    p = context.Process(
        target=_save_result,
        kwargs=dict(
            fun=fun,
            kwargs=kwargs,
            output_filepath=output_filepath,
        ),
    )
    p.start()
    p.join()
    if p.exitcode:
        raise ValueError(
            f'Subprocess failed!'
        )
    p.kill()
    return joblib.load(output_filepath)

def load_call(
    function,
    keys,
    full_run_name,
    old_results=None,
    rerun=False,
    kwargs=None,
):
    old_results = old_results or {}
    kwargs = kwargs or {}
    if not isinstance(keys, (tuple, list)):
        keys = [keys]

    outputs = []
    for key in keys:
        if key.endswith("_" + full_run_name):
            real_key = key[:len(full_run_name) + 1]
            search_key = key
        else:
            real_key = key
            search_key = key + "_" + full_run_name
        rerun = rerun or (
            os.environ.get(f"RERUN_METRIC_{real_key.upper()}", "0") == "1"
        )
        if search_key in old_results:
            outputs.append(old_results[search_key])
        else:
            rerun = True
            logging.debug(
                f"Restarting run because we could not find {search_key} in "
                f"old results."
            )
            break
    if not rerun:
        return outputs, True

    return function(**kwargs), False


def _to_val(x):
    if len(x) >= 2 and (x[0] == "[") and (x[-1] == "]"):
        return eval(x)
    try:
        return int(x)
    except ValueError:
        # Then this is not an int
        pass

    try:
        return float(x)
    except ValueError:
        # Then this is not an float
        pass

    if x.lower().strip() in ["true"]:
        return True
    if x.lower().strip() in ["false"]:
        return False

    return x


def extend_with_global_params(config, global_params):
    for param_path, value in global_params:
        var_names = list(map(lambda x: x.strip(), param_path.split(".")))
        current_obj = config
        for path_entry in var_names[:-1]:
            if path_entry not in config:
                current_obj[path_entry] = {}
            current_obj = current_obj[path_entry]
        current_obj[var_names[-1]] = _to_val(value)


def compute_bin_accuracy(y_pred, y_true):
    y_probs = y_pred.reshape(-1).cpu().detach()
    y_pred = y_probs > 0.5
    y_true = y_true.reshape(-1).cpu().detach()
    y_accuracy = sklearn.metrics.accuracy_score(y_true, y_pred)
    try:
        y_auc = sklearn.metrics.roc_auc_score(
            y_true,
            y_probs,
            multi_class='ovo',
        )
    except:
        y_auc = 0
    try:
        y_f1 = sklearn.metrics.f1_score(y_true, y_pred, average='macro')
    except:
        y_f1 = 0
    return (y_accuracy, y_auc, y_f1)


def compute_accuracy(
    y_pred,
    y_true,
    binary_output=False,
):
    if (len(y_pred.shape) < 2) or (y_pred.shape[-1] == 1) or binary_output:
        return compute_bin_accuracy(
            y_pred=y_pred,
            y_true=y_true,
        )
    y_probs = torch.nn.Softmax(dim=-1)(y_pred).cpu().detach()
    used_classes = np.unique(y_true.reshape(-1).cpu().detach())
    y_probs = y_probs[:, sorted(list(used_classes))]
    y_pred = y_pred.argmax(dim=-1).cpu().detach()
    y_true = y_true.reshape(-1).cpu().detach()
    y_accuracy = sklearn.metrics.accuracy_score(y_true, y_pred)
    try:
        y_auc = sklearn.metrics.roc_auc_score(
            y_true,
            y_probs,
            multi_class='ovo',
        )
    except:
        y_auc = 0.0
    y_f1 = 0.0
    return (y_accuracy, y_auc, y_f1)


def wrap_pretrained_model(c_extractor_arch, pretrain_model=True):
    def _result_x2c_fun(output_dim):
        try:
            model = c_extractor_arch(pretrained=pretrain_model)
            if output_dim:
                if c_extractor_arch == densenet121:
                    model.classifier = torch.nn.Linear(
                        1024,
                        output_dim,
                    )
                elif hasattr(model, 'fc'):
                    model.fc = torch.nn.Linear(512, output_dim)
        except:
            model = c_extractor_arch(
                output_dim=output_dim,
            )
        return model
    return _result_x2c_fun

################################################################################
## HELPER CLASSES
################################################################################

class EmptyEnter(object):
    def __init__(self):
        pass

    def __enter__(self, *args, **kwargs):
        return None

    def __exit__(self, *args, **kwargs):
        pass


class ActivationMonitorWrapper:
    def __init__(
        self,
        model,
        trainer,
        activation_freq,
        single_frequency_epochs,
        output_dir,
        test_dl,
        **kwargs
    ):
        super().__init__(
            **kwargs,
        )
        self.activation_freq = activation_freq
        self.single_frequency_epochs = single_frequency_epochs
        self.output_dir = output_dir
        self.test_dl = test_dl
        Path(output_dir).mkdir(parents=True, exist_ok=True)
        self.epoch = 0
        self.trainer = trainer
        self.model = model
    @property
    def current_epoch(self):
        return self.trainer.current_epoch

    def fit(self, *args, **kwargs):
        if self.epoch == 0:
            self.dump_activations()
        true_max_epochs = self.trainer.max_epochs
        while self.epoch < true_max_epochs:
            if self.epoch < self.single_frequency_epochs:
                next_size = 1
            else:
                next_size = min(
                    true_max_epochs - self.epoch,
                    self.activation_freq,
                )
            self.trainer.fit_loop.max_epochs = next_size + self.epoch
            self.trainer.fit_loop.current_epoch = self.epoch
            self.trainer.fit(*args, **kwargs)
            self.epoch += next_size
            self.dump_activations()

    def dump_activations(self):
        batch_results = self.trainer.predict(self.model, self.test_dl)
        out_semantics = np.concatenate(
            list(map(lambda x: x[0], batch_results)),
            axis=0,
        )
        out_embs = np.concatenate(
            list(map(lambda x: x[1], batch_results)),
            axis=0,
        )

        out_acts = np.concatenate(
            list(map(lambda x: x[2], batch_results)),
            axis=0,
        )
        np.save(
            os.path.join(
                self.output_dir,
                f'test_embedding_semantics_on_epoch_{self.epoch}.npy',
            ),
            out_semantics,
        )
        np.save(
            os.path.join(
                self.output_dir,
                f'test_embedding_vectors_on_epoch_{self.epoch}.npy',
            ),
            out_embs,
        )
        np.save(
            os.path.join(
                self.output_dir,
                f'test_model_output_on_epoch_{self.epoch}.npy',
            ),
            out_acts,
        )


class WrapperModule(pl.LightningModule):
    def __init__(
        self,
        model,
        n_tasks,
        momentum=0.9,
        learning_rate=0.01,
        weight_decay=4e-05,
        optimizer="sgd",
        top_k_accuracy=2,
        binary_output=False,
        weight_loss=None,
        sigmoidal_output=False,
    ):
        super().__init__()
        self.n_tasks = n_tasks
        self.binary_output = binary_output
        self.model = model
        if self.n_tasks > 1 and (not binary_output):
            self.loss_task = torch.nn.CrossEntropyLoss(weight=weight_loss)
        elif not sigmoidal_output:
            self.loss_task = torch.nn.BCEWithLogitsLoss(weight=weight_loss)
        else:
            self.loss_task = torch.nn.BCELoss(weight=weight_loss)
        self.momentum = momentum
        self.learning_rate = learning_rate
        self.optimizer_name = optimizer
        self.weight_decay = weight_decay
        if (not isinstance(top_k_accuracy, list)) and top_k_accuracy:
            top_k_accuracy = [top_k_accuracy]
        self.top_k_accuracy = top_k_accuracy
        if sigmoidal_output:
            self.sig = torch.nn.Sigmoid()
            self.acc_sig = lambda x: x
        else:
            # Then we assume the model already outputs a sigmoidal vector
            self.sig = lambda x: x
            self.acc_sig = (
                torch.nn.Sigmoid() if self.binary_output else lambda x: x
            )

    def forward(self, x):
        return self.sig(self.model(x))

    def predict_step(self, batch, batch_idx, dataloader_idx=0):
        x, y = batch
        return self(x)

    def _run_step(self, batch, batch_idx, train=False):
        x, y = batch
        y_logits = self(x)
        loss = self.loss_task(
            y_logits if y_logits.shape[-1] > 1 else y_logits.reshape(-1),
            y,
        )
        # compute accuracy
        (y_accuracy, y_auc, y_f1) = compute_accuracy(
            y_true=y,
            y_pred=self.acc_sig(y_logits),
            binary_output=self.binary_output,
        )

        result = {
            "y_accuracy": y_accuracy,
            "y_auc": y_auc,
            "y_f1": y_f1,
            "loss": loss.detach(),
        }
        if (self.top_k_accuracy is not None) and (self.n_tasks > 2) and (
            not self.binary_output
        ):
            y_true = y.reshape(-1).cpu().detach()
            y_pred = y_logits.cpu().detach()
            labels = list(range(self.n_tasks))
            for top_k_val in self.top_k_accuracy:
                if top_k_val:
                    y_top_k_accuracy = sklearn.metrics.top_k_accuracy_score(
                        y_true,
                        y_pred,
                        k=top_k_val,
                        labels=labels,
                    )
                result[f'y_top_{top_k_val}_accuracy'] = y_top_k_accuracy
        return loss, result

    def training_step(self, batch, batch_no):
        loss, result = self._run_step(batch, batch_no, train=True)
        for name, val in result.items():
            self.log(name, val, prog_bar=("accuracy" in name))
        return {
            "loss": loss,
            "log": {
                "y_accuracy": result['y_accuracy'],
                "y_auc": result['y_auc'],
                "y_f1": result['y_f1'],
                "loss": result['loss'],
            },
        }

    def validation_step(self, batch, batch_no):
        loss, result = self._run_step(batch, batch_no, train=False)
        for name, val in result.items():
            self.log("val_" + name, val, prog_bar=("accuracy" in name))
        return {
            "val_" + key: val
            for key, val in result.items()
        }

    def test_step(self, batch, batch_no):
        loss, result = self._run_step(batch, batch_no, train=False)
        for name, val in result.items():
            self.log("test_" + name, val, prog_bar=True)
        return result['loss']

    def configure_optimizers(self):
        if self.optimizer_name.lower() == "adam":
            optimizer = torch.optim.Adam(
                self.parameters(),
                lr=self.learning_rate,
                weight_decay=self.weight_decay,
            )
        else:
            optimizer = torch.optim.SGD(
                filter(lambda p: p.requires_grad, self.parameters()),
                lr=self.learning_rate,
                momentum=self.momentum,
                weight_decay=self.weight_decay,
            )
        lr_scheduler = torch.optim.lr_scheduler.ReduceLROnPlateau(optimizer)
        return {
            "optimizer": optimizer,
            "lr_scheduler": lr_scheduler,
            "monitor": "loss",
        }<|MERGE_RESOLUTION|>--- conflicted
+++ resolved
@@ -1,4 +1,3 @@
-<<<<<<< HEAD
 import joblib
 import logging
 import multiprocessing
@@ -7,14 +6,6 @@
 import pytorch_lightning as pl
 import sklearn.metrics
 import torch
-=======
-import torch
-import sklearn.metrics
-import pytorch_lightning as pl
-import os
-import numpy as np
-import logging
->>>>>>> e2c73da6
 
 from pathlib import Path
 from torchvision.models import densenet121
